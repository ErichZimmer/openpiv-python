--- conflicted
+++ resolved
@@ -438,28 +438,19 @@
         u = u.filled(0.)
         v = v.filled(0.)
 
-<<<<<<< HEAD
-        # pixel / frame -> pixel / second
-        u /= settings.dt 
-        v /= settings.dt
-        # "scales the results pixel-> meter"
-        x, y, u, v = scaling.uniform(x, y, u, v,
-                                     scaling_factor=settings.scaling_factor)
-
-        if settings.image_mask:
-            grid_mask = preprocess.prepare_mask_on_grid(x, y, mask_coords)
-=======
         if image_mask is not None:
             # grid_mask = preprocess.prepare_mask_on_grid(x, y, mask_coords)
             grid_mask = scn.map_coordinates(image_mask, [y, x]).astype(bool)
->>>>>>> 24cc286e
             u = np.ma.masked_array(u, mask=grid_mask)
             v = np.ma.masked_array(v, mask=grid_mask)
         else:
             u = np.ma.masked_array(u, np.ma.nomask)
             v = np.ma.masked_array(v, np.ma.nomask)
 
-
+        # pixel / frame -> pixel / second
+        u /= settings.dt 
+        v /= settings.dt
+        
         # "scales the results pixel-> meter"
         x, y, u, v = scaling.uniform(x, y, u, v,
                                      scaling_factor=settings.scaling_factor)
