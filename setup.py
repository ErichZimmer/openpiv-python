from os import path

from setuptools import setup, find_packages
from setuptools.extension import Extension
from Cython.Build import cythonize
from Cython.Distutils import build_ext
import numpy


extensions = [
    Extension("openpiv.widim", ["./openpiv/widim.pyx"],
              include_dirs=[numpy.get_include()])]

extensions = cythonize(extensions, include_path=[numpy.get_include()])


# read the contents of your README file
this_directory = path.abspath(path.dirname(__file__))
# with open(path.join(this_directory, 'README.md'), encoding='utf-8') as f:
with open(path.join(this_directory, 'README.md')) as f:
    long_description = f.read()

setup(
    name="OpenPIV",
<<<<<<< HEAD
    version='0.23.3a',
=======
    version='0.23.4',
>>>>>>> fd491360
    cmdclass={'build_ext': build_ext},
    ext_modules=extensions,
    packages=find_packages(),
    include_package_data=True,
    setup_requires=[
        'setuptools',
        'cython>=0.29.14',
        'numpy'
    ],
    install_requires=[
        'cython>=0.29.14',
        'numpy',
        'imageio',
        'matplotlib>=3',
        'scikit-image',
        'scipy',
        'natsort',
        'GitPython',
        'pytest',
        'tqdm'
    ],
    classifiers=[
        # PyPI-specific version type. The number specified here is a magic
        # constant
        # with no relation to this application's version numbering scheme.
        # *sigh*
        'Development Status :: 4 - Beta',

        # Sublist of all supported Python versions.
        'Programming Language :: Python :: 3.7',
        'Programming Language :: Python :: 3.8',

        # Sublist of all supported platforms and environments.
          'Operating System :: MacOS :: MacOS X',
          'Operating System :: Microsoft :: Windows',
          'Operating System :: POSIX',

        # Miscellaneous metadata.
        'Intended Audience :: Science/Research',
        'License :: OSI Approved :: GNU General Public License v3 (GPLv3)',
        'Natural Language :: English',
        'Operating System :: OS Independent',
        'Topic :: Scientific/Engineering',
    ],
    # long_description=long_description,
    # long_description_content_type='text/markdown'
)<|MERGE_RESOLUTION|>--- conflicted
+++ resolved
@@ -22,11 +22,7 @@
 
 setup(
     name="OpenPIV",
-<<<<<<< HEAD
-    version='0.23.3a',
-=======
     version='0.23.4',
->>>>>>> fd491360
     cmdclass={'build_ext': build_ext},
     ext_modules=extensions,
     packages=find_packages(),
