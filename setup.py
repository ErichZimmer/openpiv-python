from os import path

from setuptools import setup, find_packages
from setuptools.extension import Extension
from Cython.Build import cythonize
from Cython.Distutils import build_ext
import numpy


extensions = [
    Extension("openpiv.widim", ["./openpiv/widim.pyx"],
              include_dirs=[numpy.get_include()])]

extensions = cythonize(extensions, include_path=[numpy.get_include()])


# read the contents of your README file
this_directory = path.abspath(path.dirname(__file__))
# with open(path.join(this_directory, 'README.md'), encoding='utf-8') as f:
with open(path.join(this_directory, 'README.md')) as f:
    long_description = f.read()

setup(
    name="OpenPIV",
<<<<<<< HEAD
    version='0.23.2c1',
=======
    version='0.23.2b',
>>>>>>> c411d5e8
    cmdclass={'build_ext': build_ext},
    ext_modules=extensions,
    packages=find_packages(),
    include_package_data=True,
    setup_requires=[
        'setuptools',
        'cython>=0.29.14',
        'numpy'
    ],
    install_requires=[
        'cython>=0.29.14',
        'numpy',
        'imageio',
        'matplotlib>=3',
        'scikit-image',
        'scipy',
        'natsort',
        'GitPython',
        'pytest',
        'tqdm'
    ],
    classifiers=[
        # PyPI-specific version type. The number specified here is a magic
        # constant
        # with no relation to this application's version numbering scheme.
        # *sigh*
        'Development Status :: 4 - Beta',

        # Sublist of all supported Python versions.
        'Programming Language :: Python :: 3.7',
        'Programming Language :: Python :: 3.8',

        # Sublist of all supported platforms and environments.
          'Operating System :: MacOS :: MacOS X',
          'Operating System :: Microsoft :: Windows',
          'Operating System :: POSIX',

        # Miscellaneous metadata.
        'Intended Audience :: Science/Research',
        'License :: OSI Approved :: GNU General Public License v3 (GPLv3)',
        'Natural Language :: English',
        'Operating System :: OS Independent',
        'Topic :: Scientific/Engineering',
    ],
    # long_description=long_description,
    # long_description_content_type='text/markdown'
)<|MERGE_RESOLUTION|>--- conflicted
+++ resolved
@@ -22,11 +22,7 @@
 
 setup(
     name="OpenPIV",
-<<<<<<< HEAD
-    version='0.23.2c1',
-=======
-    version='0.23.2b',
->>>>>>> c411d5e8
+    version='0.23.2c2',
     cmdclass={'build_ext': build_ext},
     ext_modules=extensions,
     packages=find_packages(),
